--- conflicted
+++ resolved
@@ -127,13 +127,8 @@
                     color = Appearence.yellowbarColor
                     bar.size.height -= 5.0
                 }else {
-<<<<<<< HEAD
 //                   color = UIColor.greenColor().CGColor
 //                    bar.size.height -= 4.0
-=======
-                  // color = UIColor.greenColor().CGColor
-                   // bar.size.height -= 4.0
->>>>>>> 2fa4b082
                    continue
                 }
        
