--- conflicted
+++ resolved
@@ -27,23 +27,13 @@
 import unittest
 
 
-<<<<<<< HEAD
 APPLICATION_CONFIG_PATH = os.environ.get("APPLICATION_CONFIG_PATH",
-                                         "/opt/numenta/numenta-apps/grok/conf")
-=======
-GROK_PACKAGES = [
-  "grok-saltcellar",
-  "nta-git",
-  "nta-products-grok",
-  "numenta-infrastructure-python"
-]
 
 GROK_SCRIPTS = [
   "/usr/local/bin/run-grok-tests",
   "/usr/local/sbin/groklog_rotator",
   "/usr/local/sbin/update-motd"
 ]
->>>>>>> ad7049d8
 
 GROK_CONFIG_FILES = [
   "%s/grok-api.conf" % APPLICATION_CONFIG_PATH,
@@ -57,7 +47,6 @@
   "%s/supervisord.conf" % APPLICATION_CONFIG_PATH
 ]
 
-GROK_PYDIR_BASE = "/opt/numenta/products/grok/grok"
 
 class TestGrokInstallation(unittest.TestCase):
 
