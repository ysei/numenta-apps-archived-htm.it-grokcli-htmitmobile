--- conflicted
+++ resolved
@@ -471,7 +471,6 @@
         );
       }
 
-<<<<<<< HEAD
       if (model.active) {
         // Model is running, show progress bar
         progress = (
@@ -479,18 +478,13 @@
         );
 
         actions = (
-          <CardActions style={this._styles.actions}>
+          <CardActions style={this._styles.actions} title="">
             {showNonAggAction}
           </CardActions>
         );
       } else {
         actions = (
-        <CardActions style={this._styles.actions}>
-=======
-      // Results Action buttons
-      actions = (
         <CardActions style={this._styles.actions} title="">
->>>>>>> 82174a43
           {showNonAggAction}
           <RaisedButton
             label={this._config.get('button:model:summary')}
