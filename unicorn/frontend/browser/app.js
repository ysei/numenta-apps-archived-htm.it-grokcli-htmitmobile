/* -----------------------------------------------------------------------------
 * Copyright © 2015, Numenta, Inc. Unless you have purchased from
 * Numenta, Inc. a separate commercial license for this software code, the
 * following terms and conditions apply:
 *
 * This program is free software: you can redistribute it and/or modify it
 * under the terms of the GNU Affero Public License version 3 as published by
 * the Free Software Foundation.
 *
 * This program is distributed in the hope that it will be useful, but WITHOUT
 * ANY WARRANTY; without even the implied warranty of MERCHANTABILITY or
 * FITNESS FOR A PARTICULAR PURPOSE. See the GNU Affero Public License for
 * more details.
 *
 * You should have received a copy of the GNU Affero Public License along with
 * this program. If not, see http://www.gnu.org/licenses.
 *
 * http://numenta.org/licenses/
 * -------------------------------------------------------------------------- */

'use strict';


/**
 * Unicorn: Cross-platform Desktop Application to showcase basic HTM features
 *  to a user using their own data stream or files.
 *
 * Main browser web code Application GUI entry point.
 */

// externals

import 'babel/polyfill';  // es6/7 polyfill Array.from()

import Fluxible from 'fluxible';
import FluxibleReact from 'fluxible-addons-react';
import React from 'react';
import tapEventInject from 'react-tap-event-plugin';

// internals

import ListFilesAction from './actions/ListFiles';
import ListMetricsAction from './actions/ListMetrics';
import MainComponent from './components/Main';
import FileStore from './stores/FileStore';

import ConfigClient from './lib/ConfigClient';
import DatabaseClient from './lib/DatabaseClient';
import FileClient from './lib/FileClient';
import ModelClient from './lib/ModelClient';

const config = new ConfigClient();

var databaseClient = new DatabaseClient();
var fileClient = new FileClient();
var modelClient = new ModelClient();

let app;
let context;

// MAIN


<<<<<<< HEAD
  // GUI APP
=======
// CLIENT LIB EXAMPLES

// working example/test of sync ConfigClient/Server
console.log('Config env = ', config.get('env'));
console.log('Config target = ', config.get('target'));

// working example/test of async FileClient/Server
fileClient.getFiles((error, files) => {
  if(error) throw new Error('cannot get list of files');
  console.log('sample files:', files);

  fileClient.getFile(files[0], (error, data) => {
    if(error) throw new Error('cannot get file', files[0]);
    console.log('first sample file data:', files[0], data.toString());
  });
});

// working example/test of async DatabaseClient/Server
databaseClient.put('one', 'two', (error) => {
  if(error) throw new Error('could not put value into db');

  databaseClient.get('one', (error, data) => {
    if(error) throw new Error('could not get value from db');
    console.log('get from db *one* = ', data);
  });
});


// GUI APP

document.addEventListener('DOMContentLoaded', () => {
>>>>>>> 89607b8c

  // dev tools @TODO remove for non-dev
  window.React = React;

  // @TODO remove when >= React 1.0
  tapEventInject();

  // init GUI flux/ible app
  app = new Fluxible({
    component: MainComponent,
    stores: [FileStore]
  });

  // add context to app
  context = app.createContext();

  // fire initial app action to load all files
  context.executeAction(ListFilesAction, {}, (err) => {
    if (err) {
      console.error('Unable to start Application:', err);
    }
    // Load all metrics
    let fileStore = context.getStore(FileStore);
    let files = fileStore.getFiles();
    for (let file of files) {
      context.executeAction(ListMetricsAction, file.filename, (err) => {
        if (err) {
          console.error('Unable to load metrics for file:', file.filename, err);
        }
      });
    }

    let contextEl = FluxibleReact.createElementWithContext(context);
    if (document && ('body' in document)) {
      React.render(contextEl, document.body);
      return;
    }
    throw new Error('React cannot find a DOM document.body to render to.');
  });

}); // DOMContentLoaded<|MERGE_RESOLUTION|>--- conflicted
+++ resolved
@@ -60,48 +60,33 @@
 
 // MAIN
 
-
-<<<<<<< HEAD
-  // GUI APP
-=======
 // CLIENT LIB EXAMPLES
 
 // working example/test of sync ConfigClient/Server
 console.log('Config env = ', config.get('env'));
 console.log('Config target = ', config.get('target'));
 
-// working example/test of async FileClient/Server
-fileClient.getFiles((error, files) => {
-  if(error) throw new Error('cannot get list of files');
-  console.log('sample files:', files);
-
-  fileClient.getFile(files[0], (error, data) => {
-    if(error) throw new Error('cannot get file', files[0]);
-    console.log('first sample file data:', files[0], data.toString());
-  });
-});
-
 // working example/test of async DatabaseClient/Server
 databaseClient.put('one', 'two', (error) => {
-  if(error) throw new Error('could not put value into db');
-
+  if (error) {
+    throw new Error('could not put value into db');
+  }
   databaseClient.get('one', (error, data) => {
-    if(error) throw new Error('could not get value from db');
+    if (error) {
+      throw new Error('could not get value from db');
+    }
     console.log('get from db *one* = ', data);
   });
 });
 
-
-// GUI APP
+  // GUI APP
 
 document.addEventListener('DOMContentLoaded', () => {
->>>>>>> 89607b8c
 
   // dev tools @TODO remove for non-dev
   window.React = React;
 
-  // @TODO remove when >= React 1.0
-  tapEventInject();
+  tapEventInject(); // @TODO remove when >= React 1.0
 
   // init GUI flux/ible app
   app = new Fluxible({
