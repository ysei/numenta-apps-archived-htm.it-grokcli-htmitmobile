// Numenta Platform for Intelligent Computing (NuPIC)
// Copyright (C) 2015, Numenta, Inc.  Unless you have purchased from
// Numenta, Inc. a separate commercial license for this software code, the
// following terms and conditions apply:
//
// This program is free software: you can redistribute it and/or modify
// it under the terms of the GNU Affero Public License version 3 as
// published by the Free Software Foundation.
//
// This program is distributed in the hope that it will be useful,
// but WITHOUT ANY WARRANTY; without even the implied warranty of
// MERCHANTABILITY or FITNESS FOR A PARTICULAR PURPOSE.
// See the GNU Affero Public License for more details.
//
// You should have received a copy of the GNU Affero Public License
// along with this program.  If not, see http://www.gnu.org/licenses.
//
// http://numenta.org/licenses/

'use strict';

<<<<<<< HEAD
import DatabaseClient from '../lib/DatabaseClient';
=======
import {ACTIONS} from '../lib/Constants';
>>>>>>> beb2dc86
import FileClient from '../lib/FileClient';
import Utils from '../../lib/Utils';


/**
 * List all available metrics of the given file
 */
export default (actionContext, files) => {
  return new Promise((resolve, reject) => {

    let databaseClient = new DatabaseClient();
    let fileClient = new FileClient();
    let payload = [];

    // load existing metrics from db, from previous runs
    databaseClient.getMetrics({}, (error, metrics) => {
      if (error) {
<<<<<<< HEAD
        actionContext.dispatch('FAILURE', new Error({
          name: 'DatabaseClientGetMetricsFailure',
          message: error
        }));
        reject(error);
      } else if (metrics.length) {
        // metrics in db already, not first run, skip loading from fs. to UI.
        files.forEach((file) => {
          payload.push({
            filename: file.filename,
            metrics: metrics.filter((value) => {
              return value['file_uid'] === Utils.generateId(file.filename);
            })
          });
=======
        actionContext.dispatch(ACTIONS.LIST_METRICS_FAILURE, {
          'filename': file,
          'error': error
        });
        reject(error);
      } else {
        actionContext.dispatch(ACTIONS.LIST_METRICS_SUCCESS, {
          'filename': file,
          'metrics': fields
        });
        resolve({
          'filename': file,
          'metrics': fields
>>>>>>> beb2dc86
        });

        // DB already had Metrics, now to UI
        actionContext.dispatch('LIST_METRICS_SUCCESS', payload);
        resolve(payload);
      } else {
        // no metrics in db, is first run, so load them from fs
        let fieldsFileMap = {};
        let fieldsList = [];
        let fileCount = 0;

        files.forEach((file) => {
          fileClient.getFields(file.filename, (error, fields) => {
            if (error) {
              actionContext.dispatch('FAILURE', new Error({
                'name': 'FileClientGetFieldsFailure',
                'message': error
              }));
              reject(error);
            } else {
              fieldsFileMap[file.filename] = fields;
              fieldsList = fieldsList.concat(fields);

              // @TODO better async flow than "poor persons parallel"
              fileCount++;
              if (fileCount >= files.length) {

                // got files from fs, saving to db for next runs
                databaseClient.putMetrics(fieldsList, (error) => {
                  if (error) {
                    actionContext.dispatch('FAILURE', new Error({
                      name: 'DatabaseClientPutMetricsFailure',
                      message: error
                    }));
                    reject(error);
                  } else {
                    // DB has Metrics, now to UI
                    Object.keys(fieldsFileMap).forEach((file) => {
                      payload.push({
                        filename: file,
                        metrics: fieldsFileMap[file]
                      });
                    });
                    actionContext.dispatch('LIST_METRICS_SUCCESS', payload);
                    resolve(payload);
                  }
                }); // databaseClient.putMetrics()

              } // fileCount
            }
          }); // fileClient.getFields()
        }); // files.forEach()
      }
    }); // databaseClient.getMetrics()

  }); // Promise
};<|MERGE_RESOLUTION|>--- conflicted
+++ resolved
@@ -19,11 +19,8 @@
 
 'use strict';
 
-<<<<<<< HEAD
+import {ACTIONS} from '../lib/Constants';
 import DatabaseClient from '../lib/DatabaseClient';
-=======
-import {ACTIONS} from '../lib/Constants';
->>>>>>> beb2dc86
 import FileClient from '../lib/FileClient';
 import Utils from '../../lib/Utils';
 
@@ -41,8 +38,7 @@
     // load existing metrics from db, from previous runs
     databaseClient.getMetrics({}, (error, metrics) => {
       if (error) {
-<<<<<<< HEAD
-        actionContext.dispatch('FAILURE', new Error({
+        actionContext.dispatch(ACTIONS.LIST_METRICS_FAILURE, new Error({
           name: 'DatabaseClientGetMetricsFailure',
           message: error
         }));
@@ -56,25 +52,10 @@
               return value['file_uid'] === Utils.generateId(file.filename);
             })
           });
-=======
-        actionContext.dispatch(ACTIONS.LIST_METRICS_FAILURE, {
-          'filename': file,
-          'error': error
-        });
-        reject(error);
-      } else {
-        actionContext.dispatch(ACTIONS.LIST_METRICS_SUCCESS, {
-          'filename': file,
-          'metrics': fields
-        });
-        resolve({
-          'filename': file,
-          'metrics': fields
->>>>>>> beb2dc86
         });
 
         // DB already had Metrics, now to UI
-        actionContext.dispatch('LIST_METRICS_SUCCESS', payload);
+        actionContext.dispatch(ACTIONS.LIST_METRICS_SUCCESS, payload);
         resolve(payload);
       } else {
         // no metrics in db, is first run, so load them from fs
@@ -85,7 +66,7 @@
         files.forEach((file) => {
           fileClient.getFields(file.filename, (error, fields) => {
             if (error) {
-              actionContext.dispatch('FAILURE', new Error({
+              actionContext.dispatch(ACTIONS.LIST_METRICS_FAILURE, new Error({
                 'name': 'FileClientGetFieldsFailure',
                 'message': error
               }));
@@ -101,10 +82,13 @@
                 // got files from fs, saving to db for next runs
                 databaseClient.putMetrics(fieldsList, (error) => {
                   if (error) {
-                    actionContext.dispatch('FAILURE', new Error({
-                      name: 'DatabaseClientPutMetricsFailure',
-                      message: error
-                    }));
+                    actionContext.dispatch(
+                      ACTIONS.LIST_METRICS_FAILURE,
+                      new Error({
+                        name: 'DatabaseClientPutMetricsFailure',
+                        message: error
+                      })
+                    );
                     reject(error);
                   } else {
                     // DB has Metrics, now to UI
@@ -114,7 +98,10 @@
                         metrics: fieldsFileMap[file]
                       });
                     });
-                    actionContext.dispatch('LIST_METRICS_SUCCESS', payload);
+                    actionContext.dispatch(
+                      ACTIONS.LIST_METRICS_SUCCESS,
+                      payload
+                    );
                     resolve(payload);
                   }
                 }); // databaseClient.putMetrics()
