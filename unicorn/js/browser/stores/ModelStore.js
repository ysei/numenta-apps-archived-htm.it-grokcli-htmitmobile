// Copyright © 2016, Numenta, Inc. Unless you have purchased from
// Numenta, Inc. a separate commercial license for this software code, the
// following terms and conditions apply:
//
// This program is free software: you can redistribute it and/or modify it under
// the terms of the GNU Affero Public License version 3 as published by the
// Free Software Foundation.
//
// This program is distributed in the hope that it will be useful, but WITHOUT
// ANY WARRANTY; without even the implied warranty of MERCHANTABILITY or FITNESS
// FOR A PARTICULAR PURPOSE. See the GNU Affero Public License for more details.
//
// You should have received a copy of the GNU Affero Public License along with
// this program. If not, see http://www.gnu.org/licenses.
//
// http://numenta.org/licenses/

import BaseStore from 'fluxible/addons/BaseStore';
import instantiator from 'json-schema-instantiator';
import {Validator} from 'jsonschema';

import {DBModelSchema} from '../../database/schema';

<<<<<<< HEAD
/**
 * @typedef {Object} ModelStore.Model
 * @property {string} modelId - Model Unique ID.
 * @property {string} filename - File full path name
 * @property {string} timestampField - Timestamp field name
 * @property {string} metric - Metric field name
 * @property {boolean} active - Whether or not this model is running
 * @property {boolean} ran - Whether not this metric model has run once
 * @property {boolean} visible - Whether or not this model is visible
 * @property {?string} error - Last known error or null for no error
 */
const DEFAULT_VALUES = {
  modelId: null,
  filename: null,
  timestampField: null,
  metric: null,
  active: false,
  aggregated: false,
  ran: false,
  visible: false,
  error: null
};
=======
const INSTANCE = instantiator.instantiate(DBModelSchema);
const VALIDATOR = new Validator();
VALIDATOR.addSchema(DBModelSchema);
>>>>>>> fc8e358b


/**
 * Fluxible Store for Model Data
 */
export default class ModelStore extends BaseStore {

  /**
   * ModelStore
   */
  static get storeName() {
    return 'ModelStore';
  }

  /**
   * @listens {ADD_MODEL}
   * @listens {DELETE_MODEL}
   * @listens {LIST_MODELS}
   * @listens {STOP_MODEL}
   * @listens {START_MODEL}
   * @listens {SHOW_MODEL}
   * @listens {HIDE_MODEL}
   * @listens {DELETE_MODEL_FAILED}
   * @listens {STOP_MODEL_FAILED}
   * @listens {START_MODEL_FAILED}
   * @listens {UNKNOWN_MODEL_FAILURE}
   */
  static get handlers() {
    return {
      ADD_MODEL: '_addModels',
      DELETE_MODEL: '_deleteModel',
      LIST_MODELS: '_addModels',
      STOP_MODEL: '_stopModel',
      START_MODEL: '_startModel',
      SHOW_MODEL: '_showModel',
      HIDE_MODEL: '_hideModel',

      DELETE_MODEL_FAILED: '_handleModelFailed',
      STOP_MODEL_FAILED: '_handleModelFailed',
      START_MODEL_FAILED: '_handleModelFailed',
      UNKNOWN_MODEL_FAILURE: '_handleModelFailed'
    };
  }

  constructor(dispatcher) {
    super(dispatcher);

    this._models = new Map();
  }

  /**
   * Load model(s) into the store.
   * @param  {ModelStore.Model|ModelStore.Model[]} models model(s) to add to
   *                                                      the store
   */
  _addModels(models) {
    let records = [];

    if (Array.isArray(models)) {
      records = models;
    } else if ('modelId' in models) {
      records.push(models);
    }

    records.forEach((model) => {
      let record = Object.assign({}, INSTANCE, model);
      let validation = VALIDATOR.validate(record, DBModelSchema);
      if (validation.errors.length) {
        throw new Error('New Model did not validate against schema');
      }
      this._models.set(model.modelId, record);
    });

    this.emitChange();
  }

  /**
   * Delete model from the store.
   * @param {string} modelId - Model to delete
   */
  _deleteModel(modelId) {
    this._models.delete(modelId);
    this.emitChange();
  }

  /**
   * Mark model as hidden from the UI
   * @param  {string} modelId - The model to update
   */
  _hideModel(modelId) {
    let model = this._models.get(modelId);
    if (model) {
      model.visible = false;
      this.emitChange();
    }
  }

  /**
   * Mark model as visible to the UI
   * @param  {string} modelId - The model to update
   */
  _showModel(modelId) {
    let model = this._models.get(modelId);
    if (model) {
      model.visible = true;
      this.emitChange();
    }
  }

  /**
   * Mark the model as active.
   * @param {Object} payload - Model info to start with
   * @param {String} payload.modelId - The model to update
   * @param {Boolean} [payload.aggregated=false] - Model flag for if data
   *  is aggregated
   */
  _startModel(payload) {
    let {modelId, aggregated} = payload;
    let model = this._models.get(modelId);
    if (model) {
      model.active = true;
      model.aggregated = aggregated;
      model.error = null;
      model.ran = true;
      this.emitChange();
    }
  }

  /**
   * Mark the model as stopped.
   * @param {string} modelId The model to update
   */
  _stopModel(modelId) {
    let model = this._models.get(modelId);
    if (model) {
      model.active = false;
      model.error = null;
      this.emitChange();
    }
  }

  /**
   * Handles model failures
   *
   * @param {Object} payload - Action payload
   * @param {string} payload.modelId - Model ID to update error
   * @param {string} payload.error - Error message
   */
  _handleModelFailed(payload) {
    let {modelId, error} = payload;
    let model = this._models.get(modelId);
    if (model) {
      model.active = false;
      model.error = error;
      this.emitChange();
    }
  }

  /**
   * Get model from store.
   * @param  {string} modelId Model to get
   * @return {?ModelStore.Model} The model object or null if the model
   *                             can't be found
   */
  getModel(modelId) {
    return this._models.get(modelId);
  }

  /**
   * Returns a list of all models currently kept in this store.
   * @return {ModelStore.Model[]} All models
   */
  getModels() {
    return Array.from(this._models.values());
  }

}<|MERGE_RESOLUTION|>--- conflicted
+++ resolved
@@ -21,34 +21,9 @@
 
 import {DBModelSchema} from '../../database/schema';
 
-<<<<<<< HEAD
-/**
- * @typedef {Object} ModelStore.Model
- * @property {string} modelId - Model Unique ID.
- * @property {string} filename - File full path name
- * @property {string} timestampField - Timestamp field name
- * @property {string} metric - Metric field name
- * @property {boolean} active - Whether or not this model is running
- * @property {boolean} ran - Whether not this metric model has run once
- * @property {boolean} visible - Whether or not this model is visible
- * @property {?string} error - Last known error or null for no error
- */
-const DEFAULT_VALUES = {
-  modelId: null,
-  filename: null,
-  timestampField: null,
-  metric: null,
-  active: false,
-  aggregated: false,
-  ran: false,
-  visible: false,
-  error: null
-};
-=======
 const INSTANCE = instantiator.instantiate(DBModelSchema);
 const VALIDATOR = new Validator();
 VALIDATOR.addSchema(DBModelSchema);
->>>>>>> fc8e358b
 
 
 /**
