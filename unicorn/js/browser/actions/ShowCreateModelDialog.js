// Copyright © 2015, Numenta, Inc. Unless you have purchased from
// Numenta, Inc. a separate commercial license for this software code, the
// following terms and conditions apply:
//
// This program is free software: you can redistribute it and/or modify it under
// the terms of the GNU Affero Public License version 3 as published by the
// Free Software Foundation.
//
// This program is distributed in the hope that it will be useful, but WITHOUT
// ANY WARRANTY; without even the implied warranty of MERCHANTABILITY or FITNESS
// FOR A PARTICULAR PURPOSE. See the GNU Affero Public License for more details.
//
// You should have received a copy of the GNU Affero Public License along with
// this program. If not, see http://www.gnu.org/licenses.
//
// http://numenta.org/licenses/

import {ACTIONS} from '../lib/Constants';


/**
 * Show {CreateModelDialog} page
 * @param  {FluxibleContext} actionContext - The action context
<<<<<<< HEAD
 * @param payload - {fileName, metricName}
=======
 * @emits {SHOW_CREATE_MODEL_DIALOG}
>>>>>>> 016f39bd
 */
export default function (actionContext, payload) {

  console.log('DEBUG: ShowCreateModelDialog');
  console.log(payload);
  actionContext.dispatch(ACTIONS.SHOW_CREATE_MODEL_DIALOG, payload);
}<|MERGE_RESOLUTION|>--- conflicted
+++ resolved
@@ -21,11 +21,8 @@
 /**
  * Show {CreateModelDialog} page
  * @param  {FluxibleContext} actionContext - The action context
-<<<<<<< HEAD
  * @param payload - {fileName, metricName}
-=======
  * @emits {SHOW_CREATE_MODEL_DIALOG}
->>>>>>> 016f39bd
  */
 export default function (actionContext, payload) {
 
