// Copyright © 2015, Numenta, Inc. Unless you have purchased from
// Numenta, Inc. a separate commercial license for this software code, the
// following terms and conditions apply:
//
// This program is free software: you can redistribute it and/or modify it under
// the terms of the GNU Affero Public License version 3 as published by the
// Free Software Foundation.
//
// This program is distributed in the hope that it will be useful, but WITHOUT
// ANY WARRANTY; without even the implied warranty of MERCHANTABILITY or FITNESS
// FOR A PARTICULAR PURPOSE. See the GNU Affero Public License for more details.
//
// You should have received a copy of the GNU Affero Public License along with
// this program. If not, see http://www.gnu.org/licenses.
//
// http://numenta.org/licenses/


import React from 'react';
import connectToStores from 'fluxible-addons-react/connectToStores';

import Chart from '../components/Chart';
import ModelDataStore from '../stores/ModelDataStore';
import MetricDataStore from '../stores/MetricDataStore';


/**
 *
 */
@connectToStores([ModelDataStore, MetricDataStore], () => ({}))
export default class ModelData extends React.Component {
  static get contextTypes() {
    return {
      getStore: React.PropTypes.func
    };
  }

  static get propTypes() {
    return {
      modelId: React.PropTypes.string.isRequired
    };
  }

  constructor(props, context) {
    super(props, context);
  }

  render() {
<<<<<<< HEAD
    let store = this.props.modelDataStore;
    let modelData = store.getData(this.props.modelId);

    if (modelData) {
      let options = {
        labels: ['Time', 'Value'],
        showRangeSelector: true
      };
      return (
        <Chart
          data={modelData.data}
          options={options}
          />
      );
=======
    let options = {};
    let data = [];
    let metricDataStore = this.context.getStore(MetricDataStore);
    let metricData = metricDataStore.getData(this.props.modelId);
    if (metricData.length) {
      // Copy raw data and timestamp
      data = Array.from(metricData);
      
      // Format raw data series
      let labels = ['Time', 'Value'];
      let series = {
        Value: {
          strokeWidth: 2,
          color: 'blue'
        }
      };
      let axes = {
        x: {
          drawGrid: false
        },
        y: {
          drawGrid: false
        }
      };

      // Get model data
      let modelDataStore = this.context.getStore(ModelDataStore);
      let modelData = modelDataStore.getData(this.props.modelId);
      if (modelData && modelData.data.length > 0) {
        // Initialize Anomaly values to NaN
        data.forEach((item) => item[2] = Number.NaN);

        // Update anomaly values
        modelData.data.forEach((item) => {
          let [rowid, score] = item;
          if (rowid < data.length) {
            data[rowid][2] = score;
          }
        });

        // Format anomaly series
        labels.push('Anomaly');
        series['Anomaly'] = {
          strokeWidth: 2,
          color: 'red',
          fillGraph: true,
          stepPlot: true,
          axis: 'y2'
        };
        axes['y2'] = {
          valueRange: [0, 4],
          axisLabelWidth: 0,
          drawGrid: false
        };
      }
      options = {
        labels,
        series,
        axes,
        showRangeSelector: true
      };
>>>>>>> 3a4b709d
    }
    return (
      <Chart data={data} options={options} ref="chart"/>
    );
  }
}<|MERGE_RESOLUTION|>--- conflicted
+++ resolved
@@ -46,22 +46,6 @@
   }
 
   render() {
-<<<<<<< HEAD
-    let store = this.props.modelDataStore;
-    let modelData = store.getData(this.props.modelId);
-
-    if (modelData) {
-      let options = {
-        labels: ['Time', 'Value'],
-        showRangeSelector: true
-      };
-      return (
-        <Chart
-          data={modelData.data}
-          options={options}
-          />
-      );
-=======
     let options = {};
     let data = [];
     let metricDataStore = this.context.getStore(MetricDataStore);
@@ -123,7 +107,6 @@
         axes,
         showRangeSelector: true
       };
->>>>>>> 3a4b709d
     }
     return (
       <Chart data={data} options={options} ref="chart"/>
