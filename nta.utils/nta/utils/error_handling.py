# ----------------------------------------------------------------------
# Numenta Platform for Intelligent Computing (NuPIC)
# Copyright (C) 2015, Numenta, Inc.  Unless you have purchased from
# Numenta, Inc. a separate commercial license for this software code, the
# following terms and conditions apply:
#
# This program is free software: you can redistribute it and/or modify
# it under the terms of the GNU Affero Public License version 3 as
# published by the Free Software Foundation.
#
# This program is distributed in the hope that it will be useful,
# but WITHOUT ANY WARRANTY; without even the implied warranty of
# MERCHANTABILITY or FITNESS FOR A PARTICULAR PURPOSE.
# See the GNU Affero Public License for more details.
#
# You should have received a copy of the GNU Affero Public License
# along with this program.  If not, see http://www.gnu.org/licenses.
#
# http://numenta.org/licenses/
# ----------------------------------------------------------------------

"""
Error-handling helpers
"""

import functools
import logging
import os
import sys
import time
import traceback


from nta.utils.extended_logger import ExtendedLogger



def logExceptions(logger=ExtendedLogger.getExtendedLogger(__name__)):
  """ Returns a closure suitable for use as function/method decorator for
  logging exceptions that leave the scope of the decorated function. Exceptions
  are logged at ERROR level.

  :param logger:    user-supplied logger object compatible with pythong-logging;
    defaults to ExtendedLogger logger with `__name__` as context.

  Usage Example:
    NOTE: logging must be initialized *before* any loggers are created, else
      there will be no output; see nupic.support.initLogging()

    @logExceptions()
    def myFunctionFoo():
        ...
        raise RuntimeError("something bad happened")
        ...
  """

  def exceptionLoggingDecorator(func):

    @functools.wraps(func)
    def exceptionLoggingWrap(*args, **kwargs):
      try:
        return func(*args, **kwargs)
      except:
        logger.exception(
          "Unhandled exception %r from %r. Caller stack:\n%s",
          sys.exc_info()[1], func, ''.join(traceback.format_stack()), )
        raise

    return exceptionLoggingWrap

  return exceptionLoggingDecorator



def abortProgramOnAnyException(
    exitCode,
    logger=ExtendedLogger.getExtendedLogger(__name__)):
  """ This function creates a decorator that calls os._exit with the given
  exitCode if any exception escapes the decorated function. This is convenient
  for background thread functions whose unexpected failure should force the
  process to exit with error (e.g., so that supervisord would restart the
  process)

  NOTE: os._exit() differs from sys.exit() in that os._exit() exits to the
  system with specified status, without normal exit processing. sys.exit()
  wouldn't work for threads because sys.exit() simply raises the SystemExit
  exception, which will cause the thread to complete silently, without the main
  thread realizing that something went wrong.

  Example::

      @abortProgramOnAnyException(exitCode=1, logger=logging.getLogger("mycontext"))
      def runThreadFunctionThatDoesSomething():
        ...
        # oops, something unrecoverable just happened
        raise SomethingUnrecoverable
  """
  def abortOnExceptionDecorator(f):

    @functools.wraps(f)
    def abortOnExceptionWrapper(*args, **kwargs):
      try:
        return f(*args, **kwargs)
      except:
        try:
          logger.exception("Patient failed, aborting program with exitCode=%r",
                           exitCode)
        finally:
          os._exit(exitCode)

        # Should never get here after os._exit()
        raise

    return abortOnExceptionWrapper

  return abortOnExceptionDecorator



###############################################################################
def retry(timeoutSec, initialRetryDelaySec, maxRetryDelaySec,
          retryExceptions=(Exception,),
          retryFilter=lambda e, args, kwargs: True,
          logger=None, clientLabel=""):
  """ Returns a closure suitable for use as function/method decorator for
  retrying a function being decorated.

  timeoutSec:           How many seconds from time of initial call to stop
                        retrying (floating point); 0 = no retries
  initialRetryDelaySec: Number of seconds to wait for first retry.
                        Subsequent retries will be at the lesser of twice
                        this amount or maxRetryDelaySec (floating point)
  maxRetryDelaySec:     Maximum amount of seconds to wait between retries
                        (floating point)
  retryExceptions:      A tuple (must be a tuple) of exception classes that,
                        including their subclasses, should trigger retries;
                        Default: any Exception-based exception will trigger
                        retries
  retryFilter:          Optional filter function used to further filter the
                        exceptions in the retryExceptions tuple; called if the
                        current exception meets the retryExceptions criteria:
                        takes the current exception instance, args, and kwargs
                        that were passed to the decorated function, and returns
                        True to retry, False to allow the exception to be
                        re-raised without retrying. Default: permits any
                        exception that matches retryExceptions to be retried.
  logger:               User-supplied logger instance to use for logging.
                        None=defaults to logging.getLogger(__name__).

  Usage Example:
    NOTE: logging must be initialized *before* any loggers are created, else
      there will be no output; see nupic.support.initLogging()

    _retry = retry(timeoutSec=300, initialRetryDelaySec=0.2, maxRetryDelaySec=10,
                   retryExceptions=[socket.error])
    @_retry
    def myFunctionFoo():
        ...
        raise RuntimeError("something bad happened")
        ...
  TODO: TAUR-439 unit test
  """

  assert initialRetryDelaySec > 0, str(initialRetryDelaySec)

  assert timeoutSec >= 0, str(timeoutSec)

  assert maxRetryDelaySec >= initialRetryDelaySec, \
      "%r < %r" % (maxRetryDelaySec, initialRetryDelaySec)

  assert isinstance(retryExceptions, tuple), (
    "retryExceptions must be tuple, but got %r") % (type(retryExceptions),)

  if logger is None:
    logger = logging.getLogger(__name__)

  def retryDecorator(func):

    @functools.wraps(func)
    def retryWrap(*args, **kwargs):
      numAttempts = 0
      delaySec = initialRetryDelaySec
      startTime = time.time()

      # Make sure it gets called at least once
      while True:
        numAttempts += 1
        try:
          result = func(*args, **kwargs)
        except retryExceptions, e:
          if not retryFilter(e, args, kwargs):
            if logger.isEnabledFor(logging.DEBUG):
              logger.debug(
                '[%s] Failure in %r; retries aborted by custom retryFilter. '
                'Caller stack:\n%s', clientLabel, func,
                ''.join(traceback.format_stack()), exc_info=True)
            raise

          now = time.time()
          # Compensate for negative time adjustment so we don't get stuck
          # waiting way too long (python doesn't provide monotonic time yet)
          if now < startTime:
            startTime = now
          if (now - startTime) >= timeoutSec:
            logger.exception(
              '[%s] Exhausted retry timeout (%s sec.; %s attempts) for %r. '
              'Caller stack:\n%s', clientLabel, timeoutSec, numAttempts, func,
              ''.join(traceback.format_stack()))
            raise

          if numAttempts == 1:
            logger.warning(
              '[%s] First failure in %r; initial retry in %s sec.; '
              'timeoutSec=%s. Caller stack:\n%s', clientLabel, func, delaySec,
              timeoutSec, ''.join(traceback.format_stack()), exc_info=True)
          else:
            logger.debug(
              '[%s] %r failed %s times; retrying in %s sec.; timeoutSec=%s. '
              'Caller stack:\n%s',
              clientLabel, func, numAttempts, delaySec, timeoutSec,
              ''.join(traceback.format_stack()), exc_info=True)
<<<<<<< HEAD


            time.sleep(delaySec)

            delaySec = min(delaySec*2, maxRetryDelaySec)
=======
              
              
          time.sleep(delaySec)
          
          delaySec = min(delaySec*2, maxRetryDelaySec)
>>>>>>> 2eff4de3
        else:
          if numAttempts > 1:
            logger.info('[%s] %r succeeded on attempt # %d',
                        clientLabel, func, numAttempts)

          return result


    return retryWrap

  return retryDecorator<|MERGE_RESOLUTION|>--- conflicted
+++ resolved
@@ -219,19 +219,10 @@
               'Caller stack:\n%s',
               clientLabel, func, numAttempts, delaySec, timeoutSec,
               ''.join(traceback.format_stack()), exc_info=True)
-<<<<<<< HEAD
-
-
-            time.sleep(delaySec)
-
-            delaySec = min(delaySec*2, maxRetryDelaySec)
-=======
-              
-              
+
           time.sleep(delaySec)
-          
+
           delaySec = min(delaySec*2, maxRetryDelaySec)
->>>>>>> 2eff4de3
         else:
           if numAttempts > 1:
             logger.info('[%s] %r succeeded on attempt # %d',
